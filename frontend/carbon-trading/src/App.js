// Filename: App.js
import React, { useState, useEffect, useRef } from "react";
import {
  BrowserProvider,
  Contract,
  parseUnits,
  formatUnits,
  formatEther
} from "ethers";
import "bootstrap/dist/css/bootstrap.min.css";
import { Modal, Button } from "react-bootstrap";
import { CSSTransition, TransitionGroup } from "react-transition-group";

// Chart.js imports
import {
  Chart as ChartJS,
  CategoryScale,
  LinearScale,
  PointElement,
  LineElement,
  Title,
  Tooltip,
  Legend
} from "chart.js";
import { Line } from "react-chartjs-2";

// Import ABIs
import carbonCreditABI from "./contracts/CarbonCredit.json";
import marketplaceABI from "./contracts/CarbonCreditMarketplace.json";

// Import icons
import homeIcon from "./icons/home.png";
import marketplaceIcon from "./icons/marketplace.png";
import userIcon from "./icons/user.png";
import adminIcon from "./icons/admin.png";

// Register Chart.js components
ChartJS.register(
  CategoryScale,
  LinearScale,
  PointElement,
  LineElement,
  Title,
  Tooltip,
  Legend
);

// Contract addresses
const CARBON_CREDIT_ADDRESS = "0x5fbdb2315678afecb367f032d93f642f64180aa3";
const MARKETPLACE_ADDRESS = "0xe7f1725e7734ce288f8367e1bb143e90bb3f0512";

// Sample Price History
const priceHistoryData = [
  { timestamp: 1704067200, price: "95" },
  { timestamp: 1704153600, price: "98" },
  { timestamp: 1704240000, price: "102" },
  // ... truncated for brevity, add the rest ...
  { timestamp: 1706572800, price: "172" }
];

function App() {
  // -----------------------------
  // State
  // -----------------------------
  const [signer, setSigner] = useState(null);
  const [provider, setProvider] = useState(null);
  const [carbonCreditContract, setCarbonCreditContract] = useState(null);
  const [marketplaceContract, setMarketplaceContract] = useState(null);

  // For batch minting
  const [batchMintNumber, setBatchMintNumber] = useState("1");
  const [batchMintUri, setBatchMintUri] = useState("");

  // For redeeming
  const [redeemTokenId, setRedeemTokenId] = useState("");
  const [redeemEmissionId, setRedeemEmissionId] = useState("");

  // For listing
  const [listTokenId, setListTokenId] = useState("");
  const [listPrice, setListPrice] = useState("");

  // For buying
  const [buyTokenId, setBuyTokenId] = useState("");
  const [buyOfferPrice, setBuyOfferPrice] = useState("");

  // For displaying listings
  const [listings, setListings] = useState([]);

  // For querying tokens
  const [ownerAddressQuery, setOwnerAddressQuery] = useState("");
  const [ownerTokens, setOwnerTokens] = useState([]);

  // For minting
  const [mintToAddress, setMintToAddress] = useState("");
  const defaultBaseUri = "https://example.com/metadata/";

  // Extended UI
  const [currentUserAddress, setCurrentUserAddress] = useState("");
  const [currentUserBalance, setCurrentUserBalance] = useState("");
  const [contractOwnerAddress, setContractOwnerAddress] = useState("");
  const [queriedTokenId, setQueriedTokenId] = useState("");
  const [queriedTokenOwner, setQueriedTokenOwner] = useState("");
  const [marketplaceCreditCount, setMarketplaceCreditCount] = useState("");

  // Sidebar / Tab
  const [isSidebarCollapsed, setIsSidebarCollapsed] = useState(false);
  const [activeTab, setActiveTab] = useState("home");

  // Popups
  const [showModal, setShowModal] = useState(false);
  const [popupTitle, setPopupTitle] = useState("");
  const [popupMessage, setPopupMessage] = useState("");

  // For transitions: nodeRefs to avoid findDOMNode usage
  const nodeRefs = {
    home: useRef(null),
    marketplace: useRef(null),
    user: useRef(null),
    admin: useRef(null)
  };

  // Check if current user is contract owner
  const isUserOwner =
    currentUserAddress &&
    contractOwnerAddress &&
    currentUserAddress.toLowerCase() === contractOwnerAddress.toLowerCase();

  // -----------------------------
  // Connect wallet / init
  // -----------------------------
  useEffect(() => {
    const init = async () => {
      if (!window.ethereum) {
        console.error("MetaMask not detected!");
        return;
      }
      try {
        await window.ethereum.request({ method: "eth_requestAccounts" });
        const _provider = new BrowserProvider(window.ethereum);
        const _signer = await _provider.getSigner();

        const ccContract = new Contract(
          CARBON_CREDIT_ADDRESS,
          carbonCreditABI.abi,
          _signer
        );
        const mpContract = new Contract(
          MARKETPLACE_ADDRESS,
          marketplaceABI.abi,
          _signer
        );

        setSigner(_signer);
        setProvider(_provider);
        setCarbonCreditContract(ccContract);
        setMarketplaceContract(mpContract);

        // Gather addresses
        const addr = await _signer.getAddress();
        setCurrentUserAddress(addr);

        const owner = await ccContract.owner();
        setContractOwnerAddress(owner);
      } catch (err) {
        console.error("Error initializing wallet:", err);
      }
    };
    init();
  }, []);

  // -----------------------------
  // Popup helper
  // -----------------------------
  const handleShowPopup = (title, message) => {
    setPopupTitle(title);
    setPopupMessage(message);
    setShowModal(true);
  };

  // -----------------------------
  // Marketplace
  // -----------------------------
  const handleListForSale = async () => {
    if (!marketplaceContract) return;
    try {
      const priceBN = parseUnits(listPrice, 18);
      const tx = await marketplaceContract.listCreditForSale(listTokenId, priceBN);
      await tx.wait();
      handleShowPopup(
        "Success!",
        `Token #${listTokenId} was listed for sale at ${listPrice} XRPL tokens.`
      );
    } catch (err) {
      console.error(err);
      handleShowPopup("Error!", "Failed to list token.");
    }
  };

  const handleBuyCredit = async () => {
    if (!marketplaceContract) return;
    try {
      const offerBN = parseUnits(buyOfferPrice, 18);
      const tx = await marketplaceContract.buyCredit(buyTokenId, offerBN);
      await tx.wait();
      handleShowPopup(
        "Purchase Complete",
        `You bought token #${buyTokenId} for ${buyOfferPrice} XRPL tokens.`
      );
    } catch (err) {
      console.error(err);
      handleShowPopup("Error!", "Failed to buy token.");
    }
  };

  const fetchAllListings = async () => {
    if (!marketplaceContract) return;
    try {
      const items = await marketplaceContract.getAllListingsSortedByPrice();
      setListings(items);
      handleShowPopup("Listings Refreshed", "Active listings updated!");
    } catch (err) {
      console.error(err);
      handleShowPopup("Error!", "Failed to fetch listings.");
    }
  };

  // -----------------------------
  // User
  // -----------------------------
  const handleCheckUserBalance = async () => {
    if (!provider || !signer) return;
    try {
      const userAddr = await signer.getAddress();
      const bal = await provider.getBalance(userAddr);
      setCurrentUserBalance(formatEther(bal));
      handleShowPopup("Balance Retrieved", `You have ${formatEther(bal)} ETH.`);
    } catch (err) {
      console.error(err);
      handleShowPopup("Error!", "Failed to retrieve user balance.");
    }
  };

  const handleGetTokensOfAddress = async () => {
    if (!carbonCreditContract || !ownerAddressQuery) {
      handleShowPopup("Warning", "Please enter a valid address to query.");
      return;
    }
    try {
      const tokenIds = await carbonCreditContract.getTokenIdsOfOwner(
        ownerAddressQuery
      );
      setOwnerTokens(tokenIds.map((id) => id.toString()));
      handleShowPopup(
        "Query Complete",
        `Found ${tokenIds.length} token(s) for ${ownerAddressQuery}.`
      );
    } catch (err) {
      console.error(err);
      handleShowPopup("Error!", "Could not retrieve tokens.");
    }
  };

  const handleGetMarketplaceTokens = async () => {
    if (!carbonCreditContract) return;
    try {
      const tokenIds = await carbonCreditContract.getTokenIdsOfOwner(
        MARKETPLACE_ADDRESS
      );
      setOwnerTokens(tokenIds.map((id) => id.toString()));
      handleShowPopup(
        "Marketplace Tokens",
        `Marketplace holds ${tokenIds.length} token(s).`
      );
    } catch (err) {
      console.error(err);
      handleShowPopup("Error!", "Could not retrieve marketplace tokens.");
    }
  };

  // -----------------------------
  // Admin
  // -----------------------------
  const handleMintBatch = async () => {
    if (!carbonCreditContract || !signer) return;
    try {
      const toAddress =
        mintToAddress.trim() !== "" ? mintToAddress : await signer.getAddress();
      const uri = batchMintUri.trim() !== "" ? batchMintUri : defaultBaseUri;
      const tx = await carbonCreditContract.mintCarbonCreditsBatch(
        toAddress,
        batchMintNumber,
        uri
      );
      await tx.wait();
      handleShowPopup(
        "Minting Success",
        `Minted ${batchMintNumber} credits to ${toAddress}. (URI: ${uri})`
      );
    } catch (err) {
      console.error(err);
      handleShowPopup("Error!", "Failed to mint batch.");
    }
  };

  const handleRedeem = async () => {
    if (!carbonCreditContract) return;
    try {
      const tx = await carbonCreditContract.redeemCarbonCredit(
        redeemTokenId,
        redeemEmissionId
      );
      await tx.wait();
      handleShowPopup(
        "Redeemed",
        `Token #${redeemTokenId} was redeemed for emission: ${redeemEmissionId}`
      );
    } catch (err) {
      console.error(err);
      handleShowPopup("Error!", "Failed to redeem token.");
    }
  };

  const handleCheckTokenOwner = async () => {
    if (!carbonCreditContract || !queriedTokenId) {
      handleShowPopup("Warning", "Please enter a token ID.");
      return;
    }
    try {
      const ownerOfToken = await carbonCreditContract.ownerOf(queriedTokenId);
      setQueriedTokenOwner(ownerOfToken);
      handleShowPopup(
        "Owner Retrieved",
        `Token #${queriedTokenId} is owned by ${ownerOfToken}.`
      );
    } catch (err) {
      console.error(err);
      handleShowPopup("Error!", "Failed to retrieve owner.");
    }
  };

  const handleMarketplaceBalance = async () => {
    if (!marketplaceContract) return;
    try {
      const balanceBN = await marketplaceContract.marketplaceBalance();
      setMarketplaceCreditCount(balanceBN.toString());
      handleShowPopup(
        "Marketplace Balance",
        `Marketplace holds ${balanceBN.toString()} credits.`
      );
    } catch (err) {
      console.error(err);
      handleShowPopup("Error!", "Failed to retrieve marketplace balance.");
    }
  };

  // -----------------------------
  // Toggler for the side nav
  // -----------------------------
  const toggleSidebar = () => {
    setIsSidebarCollapsed((prev) => !prev);
  };

  // -----------------------------
  // Render the tab content
  // -----------------------------
  const renderTabContent = () => {
    switch (activeTab) {
      case "home":
        return (
          <HomeTab
            setActiveTab={setActiveTab}
            nodeRef={nodeRefs["home"]}
          />
        );
      case "marketplace":
        return (
          <MarketplaceTab
            listings={listings}
            listTokenId={listTokenId}
            setListTokenId={setListTokenId}
            listPrice={listPrice}
            setListPrice={setListPrice}
            buyTokenId={buyTokenId}
            setBuyTokenId={setBuyTokenId}
            buyOfferPrice={buyOfferPrice}
            setBuyOfferPrice={setBuyOfferPrice}
            fetchAllListings={fetchAllListings}
            handleListForSale={handleListForSale}
            handleBuyCredit={handleBuyCredit}
            nodeRef={nodeRefs["marketplace"]}
          />
        );
      case "user":
        return (
          <UserTab
            currentUserBalance={currentUserBalance}
            handleCheckUserBalance={handleCheckUserBalance}
            ownerAddressQuery={ownerAddressQuery}
            setOwnerAddressQuery={setOwnerAddressQuery}
            handleGetTokensOfAddress={handleGetTokensOfAddress}
            handleGetMarketplaceTokens={handleGetMarketplaceTokens}
            ownerTokens={ownerTokens}
            currentUserAddress={currentUserAddress}
            nodeRef={nodeRefs["user"]}
          />
        );
      case "admin":
        return (
          <AdminTab
            isUserOwner={isUserOwner}
            batchMintNumber={batchMintNumber}
            setBatchMintNumber={setBatchMintNumber}
            batchMintUri={batchMintUri}
            setBatchMintUri={setBatchMintUri}
            mintToAddress={mintToAddress}
            setMintToAddress={setMintToAddress}
            handleMintBatch={handleMintBatch}
            redeemTokenId={redeemTokenId}
            setRedeemTokenId={setRedeemTokenId}
            redeemEmissionId={redeemEmissionId}
            setRedeemEmissionId={setRedeemEmissionId}
            handleRedeem={handleRedeem}
            queriedTokenId={queriedTokenId}
            setQueriedTokenId={setQueriedTokenId}
            handleCheckTokenOwner={handleCheckTokenOwner}
            queriedTokenOwner={queriedTokenOwner}
            handleMarketplaceBalance={handleMarketplaceBalance}
            marketplaceCreditCount={marketplaceCreditCount}
            contractOwnerAddress={contractOwnerAddress}
            nodeRef={nodeRefs["admin"]}
          />
        );
      default:
        return null;
    }
  };

  return (
    <>
      {/* Popup (Modal) */}
      <Modal show={showModal} onHide={() => setShowModal(false)}>
        <Modal.Header closeButton>
          <Modal.Title>{popupTitle}</Modal.Title>
        </Modal.Header>
        <Modal.Body>{popupMessage}</Modal.Body>
        <Modal.Footer>
          <Button variant="primary" onClick={() => setShowModal(false)}>
            OK
          </Button>
        </Modal.Footer>
      </Modal>

      {/* 
        Some inline CSS for animations:
          - Button hover scale
          - Fade transitions for pages
      */}
      <style>{`
        .animated-btn {
          transition: transform 0.2s ease-in-out, box-shadow 0.2s ease-in-out;
        }
        .animated-btn:hover {
          transform: scale(1.05);
          box-shadow: 0 0 10px rgba(0,0,0,0.15);
        }

        /* Page Fade Animations using nodeRef approach */
        .fade-enter {
          opacity: 0.01;
        }
        .fade-enter.fade-enter-active {
          opacity: 1;
          transition: opacity 300ms ease-in;
        }
        .fade-exit {
          opacity: 1;
        }
        .fade-exit.fade-exit-active {
          opacity: 0.01;
          transition: opacity 300ms ease-in;
        }
      `}</style>

      <div style={{ display: "flex", minHeight: "100vh" }}>
        {/* 
          =================================
          Side Navigation Panel
          =================================
        */}
        <div
          style={{
            width: isSidebarCollapsed ? "60px" : "250px",
            backgroundColor: "#e3f6f5",
            borderRight: "1px solid #ccc",
            transition: "width 0.3s ease",
            position: "relative"
          }}
        >
          <button
            style={{
              position: "absolute",
              top: 10,
              right: isSidebarCollapsed ? "-35px" : "-45px",
              width: "30px",
              height: "30px",
              cursor: "pointer",
              transition: "right 0.3s ease"
            }}
            onClick={toggleSidebar}
            className="btn btn-outline-secondary btn-sm animated-btn"
          >
            {isSidebarCollapsed ? ">" : "<"}
          </button>

          <div style={{ marginTop: "60px" }}>
            {/* Home Tab */}
            <div
              className={`p-2 ${activeTab === "home" ? "bg-primary text-white" : ""}`}
              style={{ cursor: "pointer" }}
              onClick={() => setActiveTab("home")}
            >
              {isSidebarCollapsed ? (
                <img src={homeIcon} alt="Home" style={{ width: "24px" }} />
              ) : (
                "Home"
              )}
            </div>

            {/* Marketplace Tab */}
            <div
              className={`p-2 ${
                activeTab === "marketplace" ? "bg-primary text-white" : ""
              }`}
              style={{ cursor: "pointer" }}
              onClick={() => setActiveTab("marketplace")}
            >
              {isSidebarCollapsed ? (
                <img
                  src={marketplaceIcon}
                  alt="Marketplace"
                  style={{ width: "24px" }}
                />
              ) : (
                "Marketplace"
              )}
            </div>

            {/* User Tab */}
            <div
              className={`p-2 ${activeTab === "user" ? "bg-primary text-white" : ""}`}
              style={{ cursor: "pointer" }}
              onClick={() => setActiveTab("user")}
            >
              {isSidebarCollapsed ? (
                <img src={userIcon} alt="User" style={{ width: "24px" }} />
              ) : (
                "User"
              )}
            </div>

            {/* Admin Tab */}
            <div
              className={`p-2 ${activeTab === "admin" ? "bg-primary text-white" : ""}`}
              style={{ cursor: "pointer" }}
              onClick={() => setActiveTab("admin")}
            >
              {isSidebarCollapsed ? (
                <img src={adminIcon} alt="Admin" style={{ width: "24px" }} />
              ) : (
                "Admin"
              )}
            </div>
          </div>
        </div>

        {/* 
          =================================
          Main Content
          =================================
        */}
        <div className="container py-4" style={{ flex: 1 }}>
          <h1 className="mb-4" style={{ textAlign: "center" }}>
            Carbon Credit Trading
          </h1>

          {/* 
            We use CSSTransition with nodeRef for each tab 
          */}
          <TransitionGroup component={null}>
            <CSSTransition
              key={activeTab}
              nodeRef={nodeRefs[activeTab]}
              timeout={300}
              classNames="fade"
            >
              <div ref={nodeRefs[activeTab]} style={{ minHeight: "300px" }}>
                {renderTabContent()}
              </div>
            </CSSTransition>
          </TransitionGroup>
        </div>
      </div>
    </>
  );
}

// ~~~~~~~~~~~~~~~~~~~~~~~~~~~~~~~~~~~~~~~~~~~~~~~~~~~~~~~~~~~~~~~~~~~~~~~
// HOME TAB COMPONENT
// ~~~~~~~~~~~~~~~~~~~~~~~~~~~~~~~~~~~~~~~~~~~~~~~~~~~~~~~~~~~~~~~~~~~~~~~
function HomeTab({ setActiveTab, nodeRef }) {
  return (
    <div ref={nodeRef}>
      <div
        className="card mb-4"
        style={{
          border: "0",
          boxShadow: "0 0 20px rgba(0,0,0,0.3)",
          overflow: "hidden"
        }}
      >
        <div
          style={{
            background:
              "radial-gradient(circle at top, rgba(255, 255, 0, 0.7), rgba(0, 206, 209, 0.7)), url('https://images.unsplash.com/photo-1528825871115-3581a5387919') center/cover",
            minHeight: "400px",
            color: "#fff",
            padding: "40px 30px",
            position: "relative"
          }}
        >
          <div
            style={{
              fontSize: "4rem",
              fontWeight: "800",
              marginBottom: "20px",
              textShadow: "2px 2px 4px rgba(0,0,0,0.5)"
            }}
          >
            SAVE THE EARTH!
          </div>
          <p
            style={{
              fontSize: "1.4rem",
              maxWidth: "800px",
              textShadow: "1px 1px 2px rgba(0,0,0,0.3)"
            }}
          >
            Invest in carbon credits to rescue our planet from impending doom!
            This is sustainability so next-level, your mind might just explode
            into glitter and unicorns.
          </p>
          <img
            src="https://upload.wikimedia.org/wikipedia/commons/7/7f/Rotating_earth_animated_transparent.gif"
            alt="Over-the-top environment"
            style={{
              width: "120px",
              height: "120px",
              borderRadius: "50%",
              position: "absolute",
              bottom: "20px",
              right: "20px",
              boxShadow: "0 0 12px rgba(0,0,0,0.3)"
            }}
          />
        </div>
      </div>

      {/* Steps / Buttons */}
      <div className="row">
        <div className="col-md-4 mb-4">
          <div
            className="card h-100"
            style={{ border: "3px solid #0dcaf0", transform: "rotate(-1deg)" }}
          >
            <div className="card-body text-center">
              <h2
                style={{
                  color: "#0dcaf0",
                  fontWeight: "900",
                  marginBottom: "15px"
                }}
              >
                Step 1
              </h2>
              <p className="card-text" style={{ fontSize: "1.2rem" }}>
                Connect your wallet or create an account to begin.
              </p>
              <button
                className="btn btn-primary animated-btn"
                onClick={() => alert("Wallet connect logic here!")}
              >
                Connect Wallet
              </button>
            </div>
          </div>
        </div>
        <div className="col-md-4 mb-4">
          <div
            className="card h-100"
            style={{ border: "3px solid #198754", transform: "rotate(1deg)" }}
          >
            <div className="card-body text-center">
              <h2
                style={{
                  color: "#198754",
                  fontWeight: "900",
                  marginBottom: "15px"
                }}
              >
                Step 2
              </h2>
              <p className="card-text" style={{ fontSize: "1.2rem" }}>
                Explore our Marketplace to buy/sell carbon credits.
              </p>
              <button
                className="btn btn-success animated-btn"
                onClick={() => setActiveTab("marketplace")}
              >
                Go to Marketplace
              </button>
            </div>
          </div>
        </div>
        <div className="col-md-4 mb-4">
          <div
            className="card h-100"
            style={{ border: "3px solid #ffc107", transform: "rotate(-1deg)" }}
          >
            <div className="card-body text-center">
              <h2
                style={{
                  color: "#ffc107",
                  fontWeight: "900",
                  marginBottom: "15px"
                }}
              >
                Step 3
              </h2>
              <p className="card-text" style={{ fontSize: "1.2rem" }}>
                Redeem credits to offset emissions and boost eco-karma!
              </p>
              <button
                className="btn btn-warning animated-btn"
                onClick={() => setActiveTab("admin")}
              >
                Redeem Credits
              </button>
            </div>
          </div>
        </div>
      </div>
    </div>
  );
}

// ~~~~~~~~~~~~~~~~~~~~~~~~~~~~~~~~~~~~~~~~~~~~~~~~~~~~~~~~~~~~~~~~~~~~~~~
// MARKETPLACE TAB COMPONENT
// ~~~~~~~~~~~~~~~~~~~~~~~~~~~~~~~~~~~~~~~~~~~~~~~~~~~~~~~~~~~~~~~~~~~~~~~
function MarketplaceTab({
  listings,
  listTokenId,
  setListTokenId,
  listPrice,
  setListPrice,
  buyTokenId,
  setBuyTokenId,
  buyOfferPrice,
  setBuyOfferPrice,
  fetchAllListings,
  handleListForSale,
  handleBuyCredit,
  nodeRef
}) {
  // Basic styling from parent
  const fancyCardStyle = {
    border: "2px solid #0dcaf0",
    borderRadius: "8px",
    backgroundColor: "#f0fcff",
    boxShadow: "0 0 10px rgba(0,0,0,0.1)",
    marginBottom: "25px",
    overflow: "hidden"
  };

  const fancyCardHeader = {
    backgroundColor: "#20c997",
    color: "#fff",
    fontWeight: "700",
    padding: "10px 20px",
    textTransform: "uppercase",
    display: "flex",
    alignItems: "center",
    justifyContent: "space-between"
  };

  const fancyCardBody = {
    padding: "20px"
  };

  const bigHeadingStyle = {
    color: "#034f84",
    fontWeight: "900",
    margin: 0
  };

  return (
    <div ref={nodeRef}>
      <div style={fancyCardStyle}>
        <div style={fancyCardHeader}>
          <h3 style={bigHeadingStyle}>Active Listings</h3>
          <button
            className="btn btn-outline-light btn-sm animated-btn"
            onClick={fetchAllListings}
          >
            Refresh
          </button>
        </div>
        <div style={fancyCardBody}>
          {listings.length === 0 ? (
            <p>No active listings found.</p>
          ) : (
            <table className="table table-bordered">
              <thead>
                <tr>
                  <th>Token ID</th>
                  <th>Price (XRPL)</th>
                </tr>
              </thead>
              <tbody>
                {listings.map((item, idx) => (
                  <tr key={idx}>
                    <td>{item.tokenId.toString()}</td>
                    <td>{formatUnits(item.price, 18)}</td>
                  </tr>
                ))}
              </tbody>
            </table>
          )}
        </div>
      </div>

<<<<<<< HEAD
      <div style={fancyCardStyle}>
        <div style={fancyCardHeader}>
          <h3 style={bigHeadingStyle}>List a Credit For Sale</h3>
        </div>
        <div style={fancyCardBody}>
          <p className="text-muted">
            Marketplace must own the NFT to list it. Transfer it there first!
          </p>
          <div className="mb-3">
            <label>Token ID to List:</label>
            <input
              type="number"
              className="form-control"
              value={listTokenId}
              onChange={(e) => setListTokenId(e.target.value)}
            />
          </div>
          <div className="mb-3">
            <label>Sale Price (XRPL):</label>
            <input
              type="text"
              className="form-control"
              value={listPrice}
              onChange={(e) => setListPrice(e.target.value)}
            />
          </div>
          <button
            className="btn btn-primary animated-btn"
            onClick={handleListForSale}
          >
            List For Sale
          </button>
        </div>
      </div>
=======
          {/* USER TAB CONTENT */}
          {activeTab === "user" && (
            <>
              <div style={fancyCardStyle}>
                <div style={fancyCardHeader}>
                  <h3 style={bigHeadingStyle}>Check My XRPL Balance</h3>
                </div>
                <div style={fancyCardBody}>
                  <button
                    className="btn btn-info mb-2"
                    onClick={handleCheckUserBalance}
                  >
                    Check Balance
                  </button>
                  <div>
                    <label style={{ fontWeight: "bold" }}>Balance (XRPL): </label>
                    <span className="ms-2">
                      {currentUserBalance || "Not fetched yet"}
                    </span>
                  </div>
                </div>
              </div>
>>>>>>> 58653134

      <div style={fancyCardStyle}>
        <div style={fancyCardHeader}>
          <h3 style={bigHeadingStyle}>Buy a Credit</h3>
        </div>
        <div style={fancyCardBody}>
          <p className="text-muted">
            Provide the ID of a listed token & your offer price.
          </p>
          <div className="mb-3">
            <label>Token ID to Purchase:</label>
            <input
              type="number"
              className="form-control"
              value={buyTokenId}
              onChange={(e) => setBuyTokenId(e.target.value)}
            />
          </div>
          <div className="mb-3">
            <label>Your Offer (XRPL):</label>
            <input
              type="text"
              className="form-control"
              value={buyOfferPrice}
              onChange={(e) => setBuyOfferPrice(e.target.value)}
            />
          </div>
          <button
            className="btn btn-success animated-btn"
            onClick={handleBuyCredit}
          >
            Buy Now
          </button>
        </div>
      </div>

      <PriceHistoryChart />
    </div>
  );
}

// ~~~~~~~~~~~~~~~~~~~~~~~~~~~~~~~~~~~~~~~~~~~~~~~~~~~~~~~~~~~~~~~~~~~~~~~
// USER TAB COMPONENT
// ~~~~~~~~~~~~~~~~~~~~~~~~~~~~~~~~~~~~~~~~~~~~~~~~~~~~~~~~~~~~~~~~~~~~~~~
function UserTab({
  currentUserBalance,
  handleCheckUserBalance,
  ownerAddressQuery,
  setOwnerAddressQuery,
  handleGetTokensOfAddress,
  handleGetMarketplaceTokens,
  ownerTokens,
  currentUserAddress,
  nodeRef
}) {
  // We'll reuse the same card styling approach as above for brevity
  const fancyCardStyle = {
    border: "2px solid #0dcaf0",
    borderRadius: "8px",
    backgroundColor: "#f0fcff",
    boxShadow: "0 0 10px rgba(0,0,0,0.1)",
    marginBottom: "25px",
    overflow: "hidden"
  };

  const fancyCardHeader = {
    backgroundColor: "#20c997",
    color: "#fff",
    fontWeight: "700",
    padding: "10px 20px",
    textTransform: "uppercase",
    display: "flex",
    alignItems: "center",
    justifyContent: "space-between"
  };

  const fancyCardBody = {
    padding: "20px"
  };

  const bigHeadingStyle = {
    color: "#034f84",
    fontWeight: "900",
    margin: 0
  };

  return (
    <div ref={nodeRef}>
      <div style={fancyCardStyle}>
        <div style={fancyCardHeader}>
          <h3 style={bigHeadingStyle}>Check My ETH Balance</h3>
        </div>
        <div style={fancyCardBody}>
          <button
            className="btn btn-info mb-2 animated-btn"
            onClick={handleCheckUserBalance}
          >
            Check Balance
          </button>
          <div>
            <label style={{ fontWeight: "bold" }}>Balance (ETH):</label>
            <span className="ms-2">
              {currentUserBalance || "Not fetched yet"}
            </span>
          </div>
        </div>
      </div>

      <div style={fancyCardStyle}>
        <div style={fancyCardHeader}>
          <h3 style={bigHeadingStyle}>Check Tokens of an Address</h3>
        </div>
        <div style={fancyCardBody}>
          <div className="mb-3">
            <label>Address to Query:</label>
            <input
              type="text"
              className="form-control"
              placeholder="0x123..."
              value={ownerAddressQuery}
              onChange={(e) => setOwnerAddressQuery(e.target.value)}
            />
          </div>
          <div className="d-flex gap-2 mb-3">
            <button
              className="btn btn-info animated-btn"
              onClick={handleGetTokensOfAddress}
            >
              Show Tokens
            </button>
            <button
              className="btn btn-secondary animated-btn"
              onClick={handleGetMarketplaceTokens}
            >
              Marketplace Tokens
            </button>
          </div>

          <h5 style={{ color: "#0d6efd" }}>Token IDs Found:</h5>
          {ownerTokens.length === 0 ? (
            <p>No tokens found.</p>
          ) : (
            <ul>
              {ownerTokens.map((tid, idx) => (
                <li key={idx}>{tid}</li>
              ))}
            </ul>
          )}
        </div>
      </div>

<<<<<<< HEAD
      <div style={fancyCardStyle}>
        <div style={fancyCardHeader}>
          <h3 style={bigHeadingStyle}>My Account</h3>
        </div>
        <div style={fancyCardBody}>
          <div className="mb-2">
            <label style={{ fontWeight: "bold" }}>My Address:</label>
            <span className="ms-2">
              {currentUserAddress || "Not fetched yet"}
            </span>
          </div>
=======
          {/* ADMIN TAB CONTENT */}
          {activeTab === "admin" &&
            (isUserOwner ? (
              <>
                <div style={fancyCardStyle}>
                  <div style={fancyCardHeader}>
                    <h3 style={bigHeadingStyle}>Mint Carbon Credits (Batch)</h3>
                  </div>
                  <div style={fancyCardBody}>
                    <p className="text-muted">
                      Enter how many credits to create, plus an optional address
                      (defaults to your own) and optional URI.
                    </p>
                    <div className="mb-3">
                      <label>Number of Credits:</label>
                      <input
                        type="number"
                        className="form-control"
                        value={batchMintNumber}
                        onChange={(e) => setBatchMintNumber(e.target.value)}
                      />
                    </div>

                    <div className="mb-3">
                      <label>Mint To Address (optional):</label>
                      <input
                        type="text"
                        className="form-control"
                        placeholder="0x1234... (defaults to your address)"
                        value={mintToAddress}
                        onChange={(e) => setMintToAddress(e.target.value)}
                      />
                    </div>

                    <div className="mb-3">
                      <label>Base URI (optional):</label>
                      <input
                        type="text"
                        className="form-control"
                        value={batchMintUri}
                        onChange={(e) => setBatchMintUri(e.target.value)}
                      />
                    </div>

                    <button
                      className="btn btn-primary"
                      onClick={handleMintBatch}
                    >
                      Mint Batch
                    </button>
                  </div>
                </div>

                <div style={fancyCardStyle}>
                  <div style={fancyCardHeader}>
                    <h3 style={bigHeadingStyle}>Redeem a Carbon Credit</h3>
                  </div>
                  <div style={fancyCardBody}>
                    <p className="text-muted">
                      Provide the token ID and emission ID for offset.
                    </p>
                    <div className="mb-3">
                      <label>Token ID:</label>
                      <input
                        type="number"
                        className="form-control"
                        value={redeemTokenId}
                        onChange={(e) => setRedeemTokenId(e.target.value)}
                      />
                    </div>
                    <div className="mb-3">
                      <label>Emission ID:</label>
                      <input
                        type="text"
                        className="form-control"
                        value={redeemEmissionId}
                        onChange={(e) => setRedeemEmissionId(e.target.value)}
                      />
                    </div>
                    <button className="btn btn-primary" onClick={handleRedeem}>
                      Redeem
                    </button>
                  </div>
                </div>

                <div style={fancyCardStyle}>
                  <div style={fancyCardHeader}>
                    <h3 style={bigHeadingStyle}>Check Owner of a Token</h3>
                  </div>
                  <div style={fancyCardBody}>
                    <p className="text-muted">
                      Unsure who owns that Carbon Credit Token? Check here:
                    </p>
                    <div className="mb-3">
                      <label>Token ID:</label>
                      <input
                        type="number"
                        className="form-control"
                        value={queriedTokenId}
                        onChange={(e) => setQueriedTokenId(e.target.value)}
                      />
                    </div>
                    <button
                      className="btn btn-info mb-2"
                      onClick={handleCheckTokenOwner}
                    >
                      Check Owner
                    </button>
                    <div>
                      <label style={{ fontWeight: "bold" }}>
                        Owner of Token #{queriedTokenId}:
                      </label>
                      <div>{queriedTokenOwner || "Not fetched yet"}</div>
                    </div>
                  </div>
                </div>

                <div style={fancyCardStyle}>
                  <div style={fancyCardHeader}>
                    <h3 style={bigHeadingStyle}>Get Marketplace Balance</h3>
                  </div>
                  <div style={fancyCardBody}>
                    <p className="text-muted">
                      See how many credits the marketplace holds.
                    </p>
                    <button
                      className="btn btn-info mb-2"
                      onClick={handleMarketplaceBalance}
                    >
                      Retrieve Balance
                    </button>
                    <div>
                      <label style={{ fontWeight: "bold" }}>
                        Marketplace Balance (Credits):
                      </label>
                      <span className="ms-2">
                        {marketplaceCreditCount || "Not fetched yet"}
                      </span>
                    </div>
                  </div>
                </div>

                <div style={fancyCardStyle}>
                  <div style={fancyCardHeader}>
                    <h3 style={bigHeadingStyle}>Contract Owner</h3>
                  </div>
                  <div style={fancyCardBody}>
                    <p>CarbonCredit Contract Owner:</p>
                    <strong>{contractOwnerAddress}</strong>
                  </div>
                </div>
              </>
            ) : (
              <div className="alert alert-danger">
                You do not have permission to view this section.
              </div>
            ))}
>>>>>>> 58653134
        </div>
      </div>
    </div>
  );
}

// ~~~~~~~~~~~~~~~~~~~~~~~~~~~~~~~~~~~~~~~~~~~~~~~~~~~~~~~~~~~~~~~~~~~~~~~
// ADMIN TAB COMPONENT
// ~~~~~~~~~~~~~~~~~~~~~~~~~~~~~~~~~~~~~~~~~~~~~~~~~~~~~~~~~~~~~~~~~~~~~~~
function AdminTab({
  isUserOwner,
  batchMintNumber,
  setBatchMintNumber,
  batchMintUri,
  setBatchMintUri,
  mintToAddress,
  setMintToAddress,
  handleMintBatch,
  redeemTokenId,
  setRedeemTokenId,
  redeemEmissionId,
  setRedeemEmissionId,
  handleRedeem,
  queriedTokenId,
  setQueriedTokenId,
  handleCheckTokenOwner,
  queriedTokenOwner,
  handleMarketplaceBalance,
  marketplaceCreditCount,
  contractOwnerAddress,
  nodeRef
}) {
  const fancyCardStyle = {
    border: "2px solid #0dcaf0",
    borderRadius: "8px",
    backgroundColor: "#f0fcff",
    boxShadow: "0 0 10px rgba(0,0,0,0.1)",
    marginBottom: "25px",
    overflow: "hidden"
  };

  const fancyCardHeader = {
    backgroundColor: "#20c997",
    color: "#fff",
    fontWeight: "700",
    padding: "10px 20px",
    textTransform: "uppercase",
    display: "flex",
    alignItems: "center",
    justifyContent: "space-between"
  };

  const fancyCardBody = {
    padding: "20px"
  };

  const bigHeadingStyle = {
    color: "#034f84",
    fontWeight: "900",
    margin: 0
  };

  if (!isUserOwner) {
    return (
      <div ref={nodeRef} className="alert alert-danger">
        You do not have permission to view this section.
      </div>
    );
  }

  return (
    <div ref={nodeRef}>
      <div style={fancyCardStyle}>
        <div style={fancyCardHeader}>
          <h3 style={bigHeadingStyle}>Mint Carbon Credits (Batch)</h3>
        </div>
        <div style={fancyCardBody}>
          <p className="text-muted">
            Enter how many credits to create, plus an optional address/URI.
          </p>
          <div className="mb-3">
            <label>Number of Credits:</label>
            <input
              type="number"
              className="form-control"
              value={batchMintNumber}
              onChange={(e) => setBatchMintNumber(e.target.value)}
            />
          </div>

          <div className="mb-3">
            <label>Mint To Address (optional):</label>
            <input
              type="text"
              className="form-control"
              placeholder="0x1234... (defaults to your address)"
              value={mintToAddress}
              onChange={(e) => setMintToAddress(e.target.value)}
            />
          </div>

          <div className="mb-3">
            <label>Base URI (optional):</label>
            <input
              type="text"
              className="form-control"
              value={batchMintUri}
              onChange={(e) => setBatchMintUri(e.target.value)}
            />
          </div>

          <button className="btn btn-primary animated-btn" onClick={handleMintBatch}>
            Mint Batch
          </button>
        </div>
      </div>

      <div style={fancyCardStyle}>
        <div style={fancyCardHeader}>
          <h3 style={bigHeadingStyle}>Redeem a Carbon Credit</h3>
        </div>
        <div style={fancyCardBody}>
          <p className="text-muted">Provide the token ID & emission ID.</p>
          <div className="mb-3">
            <label>Token ID:</label>
            <input
              type="number"
              className="form-control"
              value={redeemTokenId}
              onChange={(e) => setRedeemTokenId(e.target.value)}
            />
          </div>
          <div className="mb-3">
            <label>Emission ID:</label>
            <input
              type="text"
              className="form-control"
              value={redeemEmissionId}
              onChange={(e) => setRedeemEmissionId(e.target.value)}
            />
          </div>
          <button className="btn btn-primary animated-btn" onClick={handleRedeem}>
            Redeem
          </button>
        </div>
      </div>

      <div style={fancyCardStyle}>
        <div style={fancyCardHeader}>
          <h3 style={bigHeadingStyle}>Check Owner of a Token</h3>
        </div>
        <div style={fancyCardBody}>
          <p className="text-muted">Enter a token ID below.</p>
          <div className="mb-3">
            <label>Token ID:</label>
            <input
              type="number"
              className="form-control"
              value={queriedTokenId}
              onChange={(e) => setQueriedTokenId(e.target.value)}
            />
          </div>
          <button
            className="btn btn-info mb-2 animated-btn"
            onClick={handleCheckTokenOwner}
          >
            Check Owner
          </button>
          <div>
            <label style={{ fontWeight: "bold" }}>
              Owner of Token #{queriedTokenId}:
            </label>
            <div>{queriedTokenOwner || "Not fetched yet"}</div>
          </div>
        </div>
      </div>

      <div style={fancyCardStyle}>
        <div style={fancyCardHeader}>
          <h3 style={bigHeadingStyle}>Get Marketplace Balance</h3>
        </div>
        <div style={fancyCardBody}>
          <p className="text-muted">See how many credits marketplace holds.</p>
          <button
            className="btn btn-info mb-2 animated-btn"
            onClick={handleMarketplaceBalance}
          >
            Retrieve Balance
          </button>
          <div>
            <label style={{ fontWeight: "bold" }}>Marketplace Balance:</label>
            <span className="ms-2">
              {marketplaceCreditCount || "Not fetched yet"}
            </span>
          </div>
        </div>
      </div>

      <div style={fancyCardStyle}>
        <div style={fancyCardHeader}>
          <h3 style={bigHeadingStyle}>Contract Owner</h3>
        </div>
        <div style={fancyCardBody}>
          <p>CarbonCredit Contract Owner:</p>
          <strong>{contractOwnerAddress}</strong>
        </div>
      </div>
    </div>
  );
}

/**
 * PriceHistoryChart - uses Chart.js + react-chartjs-2
 */
function PriceHistoryChart() {
  const labels = priceHistoryData.map((point) =>
    new Date(point.timestamp * 1000).toLocaleDateString()
  );
  const prices = priceHistoryData.map((point) => Number(point.price));

  const data = {
    labels,
    datasets: [
      {
        label: "Carbon Credit Price (XRPL)",
        data: prices,
        fill: false,
        borderColor: "rgba(0, 123, 255, 1)",
        tension: 0.1
      }
    ]
  };

  const options = {
    responsive: true,
    plugins: {
      title: {
        display: true,
        text: "Price History of Carbon Credits"
      }
    },
    scales: {
      y: {
        title: {
          display: true,
          text: "Price (XRPL)"
        }
      },
      x: {
        title: {
          display: true,
          text: "Date"
        }
      }
    }
  };

  const fancyCardStyle = {
    border: "2px solid #0dcaf0",
    backgroundColor: "#f0fcff",
    marginBottom: "25px",
    borderRadius: "8px",
    boxShadow: "0 0 10px rgba(0,0,0,0.1)"
  };

  const fancyCardHeader = {
    backgroundColor: "#20c997",
    color: "#fff",
    fontWeight: "700",
    padding: "10px 20px",
    display: "flex",
    alignItems: "center",
    justifyContent: "space-between"
  };

  const bigHeadingStyle = {
    color: "#034f84",
    fontWeight: "900",
    margin: 0
  };

  return (
    <div style={fancyCardStyle}>
      <div style={fancyCardHeader}>
        <h3 style={bigHeadingStyle}>Price History</h3>
        <small>(Line Chart)</small>
      </div>
      <div style={{ padding: "20px" }}>
        <Line data={data} options={options} />
      </div>
    </div>
  );
}

export default App;<|MERGE_RESOLUTION|>--- conflicted
+++ resolved
@@ -838,7 +838,6 @@
         </div>
       </div>
 
-<<<<<<< HEAD
       <div style={fancyCardStyle}>
         <div style={fancyCardHeader}>
           <h3 style={bigHeadingStyle}>List a Credit For Sale</h3>
@@ -873,30 +872,6 @@
           </button>
         </div>
       </div>
-=======
-          {/* USER TAB CONTENT */}
-          {activeTab === "user" && (
-            <>
-              <div style={fancyCardStyle}>
-                <div style={fancyCardHeader}>
-                  <h3 style={bigHeadingStyle}>Check My XRPL Balance</h3>
-                </div>
-                <div style={fancyCardBody}>
-                  <button
-                    className="btn btn-info mb-2"
-                    onClick={handleCheckUserBalance}
-                  >
-                    Check Balance
-                  </button>
-                  <div>
-                    <label style={{ fontWeight: "bold" }}>Balance (XRPL): </label>
-                    <span className="ms-2">
-                      {currentUserBalance || "Not fetched yet"}
-                    </span>
-                  </div>
-                </div>
-              </div>
->>>>>>> 58653134
 
       <div style={fancyCardStyle}>
         <div style={fancyCardHeader}>
@@ -1048,7 +1023,6 @@
         </div>
       </div>
 
-<<<<<<< HEAD
       <div style={fancyCardStyle}>
         <div style={fancyCardHeader}>
           <h3 style={bigHeadingStyle}>My Account</h3>
@@ -1060,165 +1034,6 @@
               {currentUserAddress || "Not fetched yet"}
             </span>
           </div>
-=======
-          {/* ADMIN TAB CONTENT */}
-          {activeTab === "admin" &&
-            (isUserOwner ? (
-              <>
-                <div style={fancyCardStyle}>
-                  <div style={fancyCardHeader}>
-                    <h3 style={bigHeadingStyle}>Mint Carbon Credits (Batch)</h3>
-                  </div>
-                  <div style={fancyCardBody}>
-                    <p className="text-muted">
-                      Enter how many credits to create, plus an optional address
-                      (defaults to your own) and optional URI.
-                    </p>
-                    <div className="mb-3">
-                      <label>Number of Credits:</label>
-                      <input
-                        type="number"
-                        className="form-control"
-                        value={batchMintNumber}
-                        onChange={(e) => setBatchMintNumber(e.target.value)}
-                      />
-                    </div>
-
-                    <div className="mb-3">
-                      <label>Mint To Address (optional):</label>
-                      <input
-                        type="text"
-                        className="form-control"
-                        placeholder="0x1234... (defaults to your address)"
-                        value={mintToAddress}
-                        onChange={(e) => setMintToAddress(e.target.value)}
-                      />
-                    </div>
-
-                    <div className="mb-3">
-                      <label>Base URI (optional):</label>
-                      <input
-                        type="text"
-                        className="form-control"
-                        value={batchMintUri}
-                        onChange={(e) => setBatchMintUri(e.target.value)}
-                      />
-                    </div>
-
-                    <button
-                      className="btn btn-primary"
-                      onClick={handleMintBatch}
-                    >
-                      Mint Batch
-                    </button>
-                  </div>
-                </div>
-
-                <div style={fancyCardStyle}>
-                  <div style={fancyCardHeader}>
-                    <h3 style={bigHeadingStyle}>Redeem a Carbon Credit</h3>
-                  </div>
-                  <div style={fancyCardBody}>
-                    <p className="text-muted">
-                      Provide the token ID and emission ID for offset.
-                    </p>
-                    <div className="mb-3">
-                      <label>Token ID:</label>
-                      <input
-                        type="number"
-                        className="form-control"
-                        value={redeemTokenId}
-                        onChange={(e) => setRedeemTokenId(e.target.value)}
-                      />
-                    </div>
-                    <div className="mb-3">
-                      <label>Emission ID:</label>
-                      <input
-                        type="text"
-                        className="form-control"
-                        value={redeemEmissionId}
-                        onChange={(e) => setRedeemEmissionId(e.target.value)}
-                      />
-                    </div>
-                    <button className="btn btn-primary" onClick={handleRedeem}>
-                      Redeem
-                    </button>
-                  </div>
-                </div>
-
-                <div style={fancyCardStyle}>
-                  <div style={fancyCardHeader}>
-                    <h3 style={bigHeadingStyle}>Check Owner of a Token</h3>
-                  </div>
-                  <div style={fancyCardBody}>
-                    <p className="text-muted">
-                      Unsure who owns that Carbon Credit Token? Check here:
-                    </p>
-                    <div className="mb-3">
-                      <label>Token ID:</label>
-                      <input
-                        type="number"
-                        className="form-control"
-                        value={queriedTokenId}
-                        onChange={(e) => setQueriedTokenId(e.target.value)}
-                      />
-                    </div>
-                    <button
-                      className="btn btn-info mb-2"
-                      onClick={handleCheckTokenOwner}
-                    >
-                      Check Owner
-                    </button>
-                    <div>
-                      <label style={{ fontWeight: "bold" }}>
-                        Owner of Token #{queriedTokenId}:
-                      </label>
-                      <div>{queriedTokenOwner || "Not fetched yet"}</div>
-                    </div>
-                  </div>
-                </div>
-
-                <div style={fancyCardStyle}>
-                  <div style={fancyCardHeader}>
-                    <h3 style={bigHeadingStyle}>Get Marketplace Balance</h3>
-                  </div>
-                  <div style={fancyCardBody}>
-                    <p className="text-muted">
-                      See how many credits the marketplace holds.
-                    </p>
-                    <button
-                      className="btn btn-info mb-2"
-                      onClick={handleMarketplaceBalance}
-                    >
-                      Retrieve Balance
-                    </button>
-                    <div>
-                      <label style={{ fontWeight: "bold" }}>
-                        Marketplace Balance (Credits):
-                      </label>
-                      <span className="ms-2">
-                        {marketplaceCreditCount || "Not fetched yet"}
-                      </span>
-                    </div>
-                  </div>
-                </div>
-
-                <div style={fancyCardStyle}>
-                  <div style={fancyCardHeader}>
-                    <h3 style={bigHeadingStyle}>Contract Owner</h3>
-                  </div>
-                  <div style={fancyCardBody}>
-                    <p>CarbonCredit Contract Owner:</p>
-                    <strong>{contractOwnerAddress}</strong>
-                  </div>
-                </div>
-              </>
-            ) : (
-              <div className="alert alert-danger">
-                You do not have permission to view this section.
-              </div>
-            ))}
->>>>>>> 58653134
         </div>
       </div>
     </div>
@@ -1366,35 +1181,37 @@
         </div>
       </div>
 
-      <div style={fancyCardStyle}>
-        <div style={fancyCardHeader}>
-          <h3 style={bigHeadingStyle}>Check Owner of a Token</h3>
-        </div>
-        <div style={fancyCardBody}>
-          <p className="text-muted">Enter a token ID below.</p>
-          <div className="mb-3">
-            <label>Token ID:</label>
-            <input
-              type="number"
-              className="form-control"
-              value={queriedTokenId}
-              onChange={(e) => setQueriedTokenId(e.target.value)}
-            />
-          </div>
-          <button
-            className="btn btn-info mb-2 animated-btn"
-            onClick={handleCheckTokenOwner}
-          >
-            Check Owner
-          </button>
-          <div>
-            <label style={{ fontWeight: "bold" }}>
-              Owner of Token #{queriedTokenId}:
-            </label>
-            <div>{queriedTokenOwner || "Not fetched yet"}</div>
-          </div>
-        </div>
-      </div>
+                <div style={fancyCardStyle}>
+                  <div style={fancyCardHeader}>
+                    <h3 style={bigHeadingStyle}>Check Owner of a Token</h3>
+                  </div>
+                  <div style={fancyCardBody}>
+                    <p className="text-muted">
+                      Unsure who owns that NFT? Check here:
+                    </p>
+                    <div className="mb-3">
+                      <label>Token ID:</label>
+                      <input
+                        type="number"
+                        className="form-control"
+                        value={queriedTokenId}
+                        onChange={(e) => setQueriedTokenId(e.target.value)}
+                      />
+                    </div>
+                    <button
+                      className="btn btn-info mb-2"
+                      onClick={handleCheckTokenOwner}
+                    >
+                      Check Owner
+                    </button>
+                    <div>
+                      <label style={{ fontWeight: "bold" }}>
+                        Owner of Token #{queriedTokenId}:
+                      </label>
+                      <div>{queriedTokenOwner || "Not fetched yet"}</div>
+                    </div>
+                  </div>
+                </div>
 
       <div style={fancyCardStyle}>
         <div style={fancyCardHeader}>
